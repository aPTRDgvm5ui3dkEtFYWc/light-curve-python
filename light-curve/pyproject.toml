--- conflicted
+++ resolved
@@ -95,11 +95,7 @@
 [testenv]
 deps =
     feets
-<<<<<<< HEAD
-    isort
     joblib
-=======
->>>>>>> 5780e2e4
     numpy
     pandas
     pytest
