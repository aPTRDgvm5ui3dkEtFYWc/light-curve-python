--- conflicted
+++ resolved
@@ -14,12 +14,9 @@
 ### Changed
 
 - Infrastructure: [cibuildweel](https://cibuildwheel.readthedocs.io/en/stable/) for package publishing
-<<<<<<< HEAD
 - `enumflags2` 0.7.4 -> 0.7.5
-=======
 - `rayon` 1.5.1 -> 1.5.2
 - `pyo3` 0.15.1 -> 0.15.2
->>>>>>> 5703e58e
 
 ### Deprecated
 
