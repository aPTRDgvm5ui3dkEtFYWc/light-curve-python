# Changelog

All notable changes to `light-curve-python` will be documented in this file.

The format is based on [Keep a Changelog](https://keepachangelog.com/en/1.0.0/),
and this project adheres to [Semantic Versioning](https://semver.org/spec/v2.0.0.html).

## [Unreleased]

### Added

—

### Changed

- Infrastructure: [cibuildweel](https://cibuildwheel.readthedocs.io/en/stable/) for package publishing
<<<<<<< HEAD
- `thiserror` 1.0.24 -> 1.0.31
=======
- `enumflags2` 0.7.4 -> 0.7.5
>>>>>>> 29ecdc4f
- `rayon` 1.5.1 -> 1.5.2
- `pyo3` 0.15.1 -> 0.15.2

### Deprecated

—

### Removed

—

### Fixed

- Benchmark and test for `MagnitudePercentageRatio`

### Security

—

## [0.5.5] 2022-04-05

### Added

— Pure-Python implemented features `FluxNNotDetBeforeFd` and `MagnitudeNNotDetBeforeFd`
- Pure-Python implemented `OtsuSplit.threshold` method

### Changed

- `rust-numpy` 0.15.0 -> 0.15.1
- `rand` 0.8.4 -> 0.8.5
- `enumflag2` 0.7.3 -> 0.7.4

## [0.5.4] 2021-12-20

### Added

- `ln_prior` submodule with `LnPrior1D` class and stand-alone functions to construct its instances
- `ln_prior` argument for `BazinFit` and `VillarFit` constructors which can be one of: `None`, `str` literals (currently the only useful value is 'hosseinzadeh2020' for `VillarFit`) or `list[LnPrior1D]`
- `Cargo.lock` is used to build the release packages and it is added to sdist, all these should make builds more reproducible

### Changed

- The project repository was split from Rust crates and moved into <https://gituhb.com/light-curve/light-curve-python>
- Maturin '>=0.12.15,<0.13' is required
- `light-curve-dmdt` version 0.5.0

## [0.5.3] 2021-12-16

### Added

- Python 3.10 support and binary wheels for supported platforms

### Changed

- Update `pyo3` to 0.15.1 and `rust-numpy` to 0.15.0

## [0.5.2] 2021-12-16

### Fixed

- Fix implementation of `OtsuSplit`, see [issue #150](https://github.com/light-curve/light-curve/issues/150)


## [0.5.1] 2021-12-15

### Added

- `init` and `bounds` arguments of `BazinFit` and `VillarFit` constructors

## [0.5.0] 2021-12-14

### Added

- `check: bool = True` keyword argument for `__call__` and `many` methods of feature classes. It coulb be used to check if input arrays are valid

### Changed

- `gsl` is a default Cargo feature now, which means that GSL must be installed to build this package by standard Python tools like `pip install`
- `light-curve-feature` 0.3 -> 0.4.1 transition brings MCMC improvements, changing feature names of `BazinFit` and significant changes of `VillarFit` feature set

### Removed

- `antifeatures` submodule of the Rust implementation

## [0.4.1] 2021-12-15

### Fixed

- Fix implementation of `OtsuSplit`, see [issue #150](https://github.com/light-curve/light-curve/issues/150)

## [0.4.0] 2021-11-26

### Added

- Pure-Python implemented `OtsuSplit` feature extractor (experimental)
- Python snippets in `README.md` are tested, this requires `pytest-markdown`
- A lot of new unit-tests for the pure-Python implementation
- New benchmarks to compare pure-Python and Rust implementations performance
- Publish Linux packages for `aarch64` and `ppc64le`

### Changed

- The Python package is renamed to `light-curve`, `light-curve-python` still exists as an alias
- Pure Python implementation of the most of the features are added, now Rust-implemented features live in `light_curve_ext` sub-package, while the Python implementation is in `light_curve_py`. Python-implemented feature extractors have an experimental status
- Now `dataclasses` (for Python 3.6 only) and `scipy` are required, they are used by the pure-Python implementation
- `maturin` version 0.12


### Fixed

- The Rust implemented classes `.__module__` was `buitins`, now it is `light_curve.light_curve_ext`

## [0.3.5] 2021-10-27

### Changed

- Rust edition 2021
- Minimum supported Rust version is 1.56
- Maturin version 0.11

## [0.3.4] 2021-10-18

### Fixed

- An exception shouldn't be raised for the case of small time-series length and non-`None` `fill_value`

## [0.3.3] 2021-10-14

### Added

- Support `dtype=np.float32` for feature extractors
- `_FeatureEvaluator.many(lcs)` method for parallel execution

## [0.3.2] 2021-08-30

### Changed

- Update `light-curve-feature` to `0.3.3`
- `__call__` docs for features

### Fixed

- `light-curve-feature` 0.3.3 fixes wrong `VillarFit` equation

## [0.3.1] 2021-08-16

### Added

- `mcmc_niter` and `lmsder_niter` parameters of `*Fit` features

### Changed

- Amd64 PyPI packages are manylinux2014
- PyPI releases compiled with `gsl` feature enabled

### Deprecated

- `gsl` will become a default feature in future releases

### Fixed

- `*Fit` `algorithm` parameter was marked as optional in the docstrings

## [0.3.0] 2021-08-10

### Added

- This `CHANGELOG.md` file
- `BazinFit` is enabled
- `VillarFit` feature

### Changed

- Remove `DmDt.point_from_columnar` and `DmDt.gausses_from_columnar`
- Update `ndarray` to 0.15.3 and `light-curve-dmdt` to 0.4.0
- Update `rust-numpy` and `pyo3` to 0.14
- Update `light-curve-feature` to 0.3.1
- Rename `nonlinear-fit` Cargo feature to `gsl`
- Docstrings improvements

## [0.2.x] pre 2021-05-31

—

## [0.1.x] pre 2020-09-09

—<|MERGE_RESOLUTION|>--- conflicted
+++ resolved
@@ -14,11 +14,8 @@
 ### Changed
 
 - Infrastructure: [cibuildweel](https://cibuildwheel.readthedocs.io/en/stable/) for package publishing
-<<<<<<< HEAD
 - `thiserror` 1.0.24 -> 1.0.31
-=======
 - `enumflags2` 0.7.4 -> 0.7.5
->>>>>>> 29ecdc4f
 - `rayon` 1.5.1 -> 1.5.2
 - `pyo3` 0.15.1 -> 0.15.2
 
